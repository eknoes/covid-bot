--- conflicted
+++ resolved
@@ -132,13 +132,7 @@
                 backoff_time = self.backoff_timer(backoff_time, not success, userid)
                 message_counter += 1
 
-<<<<<<< HEAD
-    async def send_message(self, message: str, users: List[str], append_report=False) -> None:
-=======
-        await self.restart_service()
-
     async def send_message_to_users(self, message: str, users: List[str], append_report=False) -> None:
->>>>>>> c8466f8c
         """
         Send a message to specific or all users
         Args:
